--- conflicted
+++ resolved
@@ -1,52 +1,30 @@
 # -*- coding: utf-8 -*-
-import errno
-<<<<<<< HEAD
-import sys
-
-import aiohttp
 import argparse
 import asyncio
-import inspect
-=======
->>>>>>> a453bb77
+import errno
 import io
 import json
 import logging
 import os
 import re
-<<<<<<< HEAD
+import sys
+import tarfile
 import tempfile
 import warnings
+import zipfile
+from asyncio import AbstractEventLoop
+from hashlib import md5, sha1
+from io import BytesIO as IOReader, StringIO
+from typing import Any, Dict, List, Optional, Set, TYPE_CHECKING, Text, Tuple
+
+import aiohttp
 from aiohttp import InvalidURL
-from asyncio import AbstractEventLoop, Future
-from hashlib import sha1
-from io import StringIO
-from numpy import all, array
-from random import Random
+from requests.exceptions import InvalidURL
 from sanic import Sanic
 from sanic.request import Request
 from sanic.views import CompositionView
-from typing import Text, Any, List, Optional, Tuple, Dict, Set
 
 from rasa_core.constants import DEFAULT_REQUEST_TIMEOUT
-from rasa_nlu import utils as nlu_utils
-=======
-import sys
-import tarfile
-import tempfile
-import argparse
-import zipfile
-from hashlib import sha1, md5
-from threading import Thread
-from typing import Text, Any, List, Optional, Tuple, Dict, Set, TYPE_CHECKING
-from io import BytesIO as IOReader
-
-import requests
-from requests.auth import HTTPBasicAuth
-from requests.exceptions import InvalidURL
-from io import StringIO
-from urllib.parse import unquote
->>>>>>> a453bb77
 
 logger = logging.getLogger(__name__)
 
@@ -599,9 +577,6 @@
                 break
 
 
-<<<<<<< HEAD
-async def download_file_from_url(url: Text) -> Text:
-=======
 def file_as_bytes(path: Text) -> bytes:
     """Read in a file as a byte array."""
     with io.open(path, 'rb') as f:
@@ -618,8 +593,7 @@
     return md5(text.encode(encoding)).hexdigest()
 
 
-def download_file_from_url(url: Text) -> Text:
->>>>>>> a453bb77
+async def download_file_from_url(url: Text) -> Text:
     """Download a story file from a url and persists it into a temp file.
 
     Returns the file path of the temp file that contains the
