import itertools
from collections import defaultdict, namedtuple

import json
import os
import logging
import numpy as np
import shutil
from typing import List, Optional, Text

from rasa_nlu import config, training_data, utils
from rasa_nlu.config import RasaNLUModelConfig
from rasa_nlu.extractors.crf_entity_extractor import CRFEntityExtractor
from rasa_nlu.model import Interpreter, Trainer, TrainingData

logger = logging.getLogger(__name__)

duckling_extractors = {"ner_duckling_http"}

known_duckling_dimensions = {"amount-of-money", "distance", "duration",
                             "email", "number",
                             "ordinal", "phone-number", "timezone",
                             "temperature", "time", "url", "volume"}

entity_processors = {"ner_synonyms"}

CVEvaluationResult = namedtuple('Results', 'train test')

IntentEvaluationResult = namedtuple('IntentEvaluationResult',
                                    'target '
                                    'prediction '
                                    'message '
                                    'confidence')


def create_argument_parser():
    import argparse
    parser = argparse.ArgumentParser(
            description='evaluate a Rasa NLU pipeline with cross '
                        'validation or on external data')

    parser.add_argument('-d', '--data', required=True,
                        help="file containing training/evaluation data")

    parser.add_argument('--mode', default="evaluation",
                        help="evaluation|crossvalidation (evaluate "
                             "pretrained model or train model "
                             "by crossvalidation)")

    # todo: make the two different modes two subparsers
    parser.add_argument('-c', '--config',
                        help="model configuration file (crossvalidation only)")

    parser.add_argument('-m', '--model', required=False,
                        help="path to model (evaluation only)")

    parser.add_argument('-f', '--folds', required=False, default=10,
                        help="number of CV folds (crossvalidation only)")

    parser.add_argument('--report', required=False, nargs='?',
                        const="reports", default=False,
                        help="output path to save the intent/entity"
                             "metrics report")

    parser.add_argument('--successes', required=False, nargs='?',
                        const="successes.json", default=False,
                        help="output path to save successful predictions")

    parser.add_argument('--errors', required=False, default="errors.json",
                        help="output path to save model errors")

    parser.add_argument('--histogram', required=False, default="hist.png",
                        help="output path for the confidence histogram")

    parser.add_argument('--confmat', required=False, default="confmat.png",
                        help="output path for the confusion matrix plot")

    utils.add_logging_option_arguments(parser, default=logging.INFO)

    return parser


def plot_confusion_matrix(cm,
                          classes,
                          normalize=False,
                          title='Confusion matrix',
                          cmap=None,
                          zmin=1,
                          out=None) -> None:  # pragma: no cover
    """Print and plot the confusion matrix for the intent classification.
    Normalization can be applied by setting `normalize=True`."""
    import matplotlib.pyplot as plt
    from matplotlib.colors import LogNorm

    zmax = cm.max()
    plt.clf()
    if not cmap:
        cmap = plt.cm.Blues
    plt.imshow(cm, interpolation='nearest', cmap=cmap,
               aspect='auto', norm=LogNorm(vmin=zmin, vmax=zmax))
    plt.title(title)
    plt.colorbar()
    tick_marks = np.arange(len(classes))
    plt.xticks(tick_marks, classes, rotation=90)
    plt.yticks(tick_marks, classes)

    if normalize:
        cm = cm.astype('float') / cm.sum(axis=1)[:, np.newaxis]
        logger.info("Normalized confusion matrix: \n{}".format(cm))
    else:
        logger.info("Confusion matrix, without normalization: \n{}".format(cm))

    thresh = cm.max() / 2.
    for i, j in itertools.product(range(cm.shape[0]), range(cm.shape[1])):
        plt.text(j, i, cm[i, j],
                 horizontalalignment="center",
                 color="white" if cm[i, j] > thresh else "black")

    plt.ylabel('True label')
    plt.xlabel('Predicted label')

    # save confusion matrix to file before showing it
    if out:
        fig = plt.gcf()
        fig.set_size_inches(20, 20)
        fig.savefig(out, bbox_inches='tight')


def plot_histogram(hist_data: List[List[float]],
                   out: Optional[Text] = None
                   ) -> None:  # pragma: no cover
    """Plot a histogram of the confidence distribution of the predictions in
    two columns.
    Wine-ish colour for the confidences of hits.
    Blue-ish colour for the confidences of misses.
    Saves the plot to a file."""
    import matplotlib.pyplot as plt

    colors = ['#009292', '#920000']  #
    bins = [0.05 * i for i in range(1, 21)]

    plt.xlim([0, 1])
    plt.hist(hist_data, bins=bins, color=colors)
    plt.xticks(bins)
    plt.title('Intent Prediction Confidence Distribution')
    plt.xlabel('Confidence')
    plt.ylabel('Number of Samples')
    plt.legend(['hits', 'misses'])

    if out:
        fig = plt.gcf()
        fig.set_size_inches(10, 10)
        fig.savefig(out, bbox_inches='tight')


def log_evaluation_table(report: Text,
                         precision: float,
                         f1: float,
                         accuracy: float
                         ) -> None:  # pragma: no cover
    """Log the sklearn evaluation metrics."""

    logger.info("F1-Score:  {}".format(f1))
    logger.info("Precision: {}".format(precision))
    logger.info("Accuracy:  {}".format(accuracy))
    logger.info("Classification report: \n{}".format(report))


def get_evaluation_metrics(targets, predictions, output_dict=False):
    """Compute the f1, precision, accuracy and summary report from sklearn."""
    from sklearn import metrics

    targets = clean_intent_labels(targets)
    predictions = clean_intent_labels(predictions)

    report = metrics.classification_report(targets, predictions,
                                           output_dict=output_dict)
    precision = metrics.precision_score(targets, predictions,
                                        average='weighted')
    f1 = metrics.f1_score(targets, predictions, average='weighted')
    accuracy = metrics.accuracy_score(targets, predictions)

    return report, precision, f1, accuracy


def remove_empty_intent_examples(intent_results):
    """Remove those examples without an intent."""

    filtered = []
    for r in intent_results:
        # substitute None values with empty string
        # to enable sklearn evaluation
        if r.prediction is None:
            r = r._replace(prediction="")

        if r.target != "" and r.target is not None:
            filtered.append(r)

    return filtered


def clean_intent_labels(labels):
    """Get rid of `None` intents. sklearn metrics do not support them."""
    return [l if l is not None else "" for l in labels]


def drop_intents_below_freq(td: TrainingData, cutoff: int = 5):
    """Remove intent groups with less than cutoff instances."""

    logger.debug(
            "Raw data intent examples: {}".format(len(td.intent_examples)))
    keep_examples = [ex
                     for ex in td.intent_examples
                     if td.examples_per_intent[ex.get("intent")] >= cutoff]

    return TrainingData(keep_examples, td.entity_synonyms, td.regex_features)


def save_json(data, filename):
    """Write out nlu classification to a file."""

    utils.write_to_file(filename,
                        json.dumps(data, indent=4, ensure_ascii=False))


def collect_nlu_successes(intent_results, successes_filename):
    """Log messages which result in successful predictions
    and save them to file"""

    successes = [{"text": r.message,
                  "intent": r.target,
                  "intent_prediction": {"name": r.prediction,
                                        "confidence": r.confidence}}
                 for r in intent_results if r.target == r.prediction]

    if successes:
        save_json(successes, successes_filename)
        logger.info("Model prediction successes saved to {}."
                    .format(successes_filename))
        logger.debug("\n\nSuccessfully predicted the following"
                     "intents: \n{}".format(successes))
    else:
        logger.info("Your model made no successful predictions")


def collect_nlu_errors(intent_results, errors_filename):
    """Log messages which result in wrong predictions and save them to file"""

    errors = [{"text": r.message,
               "intent": r.target,
               "intent_prediction": {"name": r.prediction,
                                     "confidence": r.confidence}}
              for r in intent_results if r.target != r.prediction]

    if errors:
        save_json(errors, errors_filename)
        logger.info("Model prediction errors saved to {}."
                    .format(errors_filename))
        logger.debug("\n\nThese intent examples could not be classified "
                     "correctly: \n{}".format(errors))
    else:
        logger.info("Your model made no errors")


def plot_intent_confidences(intent_results, intent_hist_filename):
    import matplotlib.pyplot as plt
    # create histogram of confidence distribution, save to file and display
    plt.gcf().clear()
    pos_hist = [
        r.confidence
        for r in intent_results if r.target == r.prediction]

    neg_hist = [
        r.confidence
        for r in intent_results if r.target != r.prediction]

    plot_histogram([pos_hist, neg_hist], intent_hist_filename)


def evaluate_intents(intent_results,
                     report_folder,
                     successes_filename,
                     errors_filename,
                     confmat_filename,
                     intent_hist_filename):  # pragma: no cover
    """Creates a confusion matrix and summary statistics for intent predictions.
    Log samples which could not be classified correctly and save them to file.
    Creates a confidence histogram which is saved to file.
    Wrong and correct prediction confidences will be
    plotted in separate bars of the same histogram plot.
    Only considers those examples with a set intent.
    Others are filtered out. Returns a dictionary of containing the
    evaluation result."""

    # remove empty intent targets
    num_examples = len(intent_results)
    intent_results = remove_empty_intent_examples(intent_results)

    logger.info("Intent Evaluation: Only considering those "
                "{} examples that have a defined intent out "
                "of {} examples".format(len(intent_results), num_examples))

    targets, predictions = _targets_predictions_from(intent_results)

    if report_folder:
        report, precision, f1, accuracy = get_evaluation_metrics(
<<<<<<< HEAD
                targets, predictions, output_dict=True)
=======
            targets, predictions, output_dict=True)
>>>>>>> 0b6c5157

        report_filename = os.path.join(report_folder, 'intent_report.json')

        save_json(report, report_filename)
        logger.info("Classification report saved to {}."
                    "".format(report_filename))

    else:
        report, precision, f1, accuracy = get_evaluation_metrics(targets,
                                                                 predictions)
        log_evaluation_table(report, precision, f1, accuracy)

    if successes_filename:
        # save classified samples to file for debugging
        collect_nlu_successes(intent_results, successes_filename)

    if errors_filename:
        # log and save misclassified samples to file for debugging
        collect_nlu_errors(intent_results, errors_filename)

    if confmat_filename:
        from sklearn.metrics import confusion_matrix
        from sklearn.utils.multiclass import unique_labels
        import matplotlib.pyplot as plt

        cnf_matrix = confusion_matrix(targets, predictions)
        labels = unique_labels(targets, predictions)
        plot_confusion_matrix(cnf_matrix, classes=labels,
                              title='Intent Confusion matrix',
                              out=confmat_filename)
        plt.show()

        plot_intent_confidences(intent_results,
                                intent_hist_filename)

        plt.show()

    predictions = [
        {
            "text": res.message,
            "intent": res.target,
            "predicted": res.prediction,
            "confidence": res.confidence
        } for res in intent_results
    ]

    return {
        "predictions": predictions,
        "report": report,
        "precision": precision,
        "f1_score": f1,
        "accuracy": accuracy
    }


def merge_labels(aligned_predictions, extractor=None):
    """Concatenates all labels of the aligned predictions.
    Takes the aligned prediction labels which are grouped for each message
    and concatenates them."""

    if extractor:
        label_lists = [ap["extractor_labels"][extractor]
                       for ap in aligned_predictions]
    else:
        label_lists = [ap["target_labels"]
                       for ap in aligned_predictions]

    flattened = list(itertools.chain(*label_lists))
    return np.array(flattened)


def substitute_labels(labels, old, new):
    """Replaces label names in a list of labels."""
    return [new if label == old else label for label in labels]


def evaluate_entities(targets,
                      predictions,
                      tokens,
                      extractors,
                      report_folder):  # pragma: no cover
    """Creates summary statistics for each entity extractor.
    Logs precision, recall, and F1 per entity type for each extractor."""

    aligned_predictions = align_all_entity_predictions(targets, predictions,
                                                       tokens, extractors)
    merged_targets = merge_labels(aligned_predictions)
    merged_targets = substitute_labels(merged_targets, "O", "no_entity")

    result = {}

    for extractor in extractors:
        merged_predictions = merge_labels(aligned_predictions, extractor)
        merged_predictions = substitute_labels(
                merged_predictions, "O", "no_entity")
        logger.info("Evaluation for entity extractor: {} ".format(extractor))
        if report_folder:
            report, precision, f1, accuracy = get_evaluation_metrics(
<<<<<<< HEAD
                    merged_targets, merged_predictions, output_dict=True)
=======
                merged_targets, merged_predictions, output_dict=True)
>>>>>>> 0b6c5157

            report_filename = extractor + "_report.json"
            extractor_report = os.path.join(report_folder, report_filename)

            save_json(report, extractor_report)
<<<<<<< HEAD
            logger.info("Classification report for {} saved to {}."
                        .format(extractor, extractor_report))

        else:
            report, precision, f1, accuracy = get_evaluation_metrics(
                    merged_targets, merged_predictions)
=======
            logger.info("Classification report for '{}' saved to '{}'."
                        "".format(extractor, extractor_report))

        else:
            report, precision, f1, accuracy = get_evaluation_metrics(
                merged_targets, merged_predictions)
>>>>>>> 0b6c5157
            log_evaluation_table(report, precision, f1, accuracy)

        result[extractor] = {
            "report": report,
            "precision": precision,
            "f1_score": f1,
            "accuracy": accuracy
        }

    return result


def is_token_within_entity(token, entity):
    """Checks if a token is within the boundaries of an entity."""
    return determine_intersection(token, entity) == len(token.text)


def does_token_cross_borders(token, entity):
    """Checks if a token crosses the boundaries of an entity."""

    num_intersect = determine_intersection(token, entity)
    return 0 < num_intersect < len(token.text)


def determine_intersection(token, entity):
    """Calculates how many characters a given token and entity share."""

    pos_token = set(range(token.offset, token.end))
    pos_entity = set(range(entity["start"], entity["end"]))
    return len(pos_token.intersection(pos_entity))


def do_entities_overlap(entities):
    """Checks if entities overlap.
    I.e. cross each others start and end boundaries.
    :param entities: list of entities
    :return: boolean
    """

    sorted_entities = sorted(entities, key=lambda e: e["start"])
    for i in range(len(sorted_entities) - 1):
        curr_ent = sorted_entities[i]
        next_ent = sorted_entities[i + 1]
        if (next_ent["start"] < curr_ent["end"] and
                next_ent["entity"] != curr_ent["entity"]):
            return True

    return False


def find_intersecting_entites(token, entities):
    """Finds the entities that intersect with a token.
    :param token: a single token
    :param entities: entities found by a single extractor
    :return: list of entities
    """

    candidates = []
    for e in entities:
        if is_token_within_entity(token, e):
            candidates.append(e)
        elif does_token_cross_borders(token, e):
            candidates.append(e)
            logger.debug("Token boundary error for token {}({}, {}) "
                         "and entity {}"
                         "".format(token.text, token.offset, token.end, e))
    return candidates


def pick_best_entity_fit(token, candidates):
    """Determines the token label given intersecting entities.
    :param token: a single token
    :param candidates: entities found by a single extractor
    :return: entity type
    """

    if len(candidates) == 0:
        return "O"
    elif len(candidates) == 1:
        return candidates[0]["entity"]
    else:
        best_fit = np.argmax([determine_intersection(token, c)
                              for c in candidates])
        return candidates[best_fit]["entity"]


def determine_token_labels(token, entities, extractors):
    """Determines the token label given entities that do not overlap.
    Args:
        token: a single token
        entities: entities found by a single extractor
        extractors: list of extractors
    Returns:
        entity type
    """

    if len(entities) == 0:
        return "O"
    if (not do_extractors_support_overlap(extractors) and
            do_entities_overlap(entities)):
        raise ValueError("The possible entities should not overlap")

    candidates = find_intersecting_entites(token, entities)
    return pick_best_entity_fit(token, candidates)


def do_extractors_support_overlap(extractors):
    """Checks if extractors support overlapping entities
    """
    return extractors is None or CRFEntityExtractor.name not in extractors


def align_entity_predictions(targets, predictions, tokens, extractors):
    """Aligns entity predictions to the message tokens.
    Determines for every token the true label based on the
    prediction targets and the label assigned by each
    single extractor.
    :param targets: list of target entities
    :param predictions: list of predicted entities
    :param tokens: original message tokens
    :param extractors: the entity extractors that should be considered
    :return: dictionary containing the true token labels and token labels
             from the extractors
    """

    true_token_labels = []
    entities_by_extractors = {extractor: [] for extractor in extractors}
    for p in predictions:
        entities_by_extractors[p["extractor"]].append(p)
    extractor_labels = defaultdict(list)
    for t in tokens:
        true_token_labels.append(
            determine_token_labels(t, targets, None))
        for extractor, entities in entities_by_extractors.items():
            extracted = determine_token_labels(t, entities, extractor)
            extractor_labels[extractor].append(extracted)

    return {"target_labels": true_token_labels,
            "extractor_labels": dict(extractor_labels)}


def align_all_entity_predictions(targets, predictions, tokens, extractors):
    """ Aligns entity predictions to the message tokens for the whole dataset
        using align_entity_predictions
    :param targets: list of lists of target entities
    :param predictions: list of lists of predicted entities
    :param tokens: list of original message tokens
    :param extractors: the entity extractors that should be considered
    :return: list of dictionaries containing the true token labels and token
             labels from the extractors
    """

    aligned_predictions = []
    for ts, ps, tks in zip(targets, predictions, tokens):
        aligned_predictions.append(align_entity_predictions(ts, ps, tks,
                                                            extractors))

    return aligned_predictions


def get_intent_targets(test_data):  # pragma: no cover
    """Extracts intent targets from the test data."""
    return [e.get("intent", "") for e in test_data.training_examples]


def get_entity_targets(test_data):
    """Extracts entity targets from the test data."""
    return [e.get("entities", []) for e in test_data.training_examples]


def extract_intent(result):  # pragma: no cover
    """Extracts the intent from a parsing result."""
    return result.get('intent', {}).get('name')


def extract_entities(result):  # pragma: no cover
    """Extracts entities from a parsing result."""
    return result.get('entities', [])


def extract_message(result):  # pragma: no cover
    """Extracts the original message from a parsing result."""
    return result.get('text', {})


def extract_confidence(result):  # pragma: no cover
    """Extracts the confidence from a parsing result."""
    return result.get('intent', {}).get('confidence')


def get_intent_predictions(targets, interpreter,
                           test_data):  # pragma: no cover
    """Runs the model for the test set and extracts intent predictions.
        Returns intent predictions, the original messages
        and the confidences of the predictions"""
    intent_results = []
    for e, target in zip(test_data.training_examples, targets):
        res = interpreter.parse(e.text, only_output_properties=False)
        intent_results.append(IntentEvaluationResult(
                target,
                extract_intent(res),
                extract_message(res),
                extract_confidence(res)))

    return intent_results


def get_entity_predictions(interpreter, test_data):  # pragma: no cover
    """Runs the model for the test set and extracts entity
    predictions and tokens."""
    entity_predictions, tokens = [], []
    for e in test_data.training_examples:
        res = interpreter.parse(e.text, only_output_properties=False)
        entity_predictions.append(extract_entities(res))
        try:
            tokens.append(res["tokens"])
        except KeyError:
            logger.debug("No tokens present, which is fine if you don't have a"
                         " tokenizer in your pipeline")
    return entity_predictions, tokens


def get_entity_extractors(interpreter):
    """Finds the names of entity extractors used by the interpreter.
    Processors are removed since they do not
    detect the boundaries themselves."""

    extractors = set([c.name for c in interpreter.pipeline
                      if "entities" in c.provides])
    return extractors - entity_processors


def is_intent_classifier_present(interpreter):
    """Checks whether intent classifier is present"""

    intent_classifier = [c.name for c in interpreter.pipeline
                         if "intent" in c.provides]
    return intent_classifier != []


def combine_extractor_and_dimension_name(extractor, dim):
    """Joins the duckling extractor name with a dimension's name."""
    return "{} ({})".format(extractor, dim)


def get_duckling_dimensions(interpreter, duckling_extractor_name):
    """Gets the activated dimensions of a duckling extractor.
    If there are no activated dimensions, it uses all known
    dimensions as a fallback."""

    component = find_component(interpreter, duckling_extractor_name)
    if component.component_config["dimensions"]:
        return component.component_config["dimensions"]
    else:
        return known_duckling_dimensions


def find_component(interpreter, component_name):
    """Finds a component in a pipeline."""

    for c in interpreter.pipeline:
        if c.name == component_name:
            return c
    return None


def remove_duckling_extractors(extractors):
    """Removes duckling exctractors"""
    used_duckling_extractors = duckling_extractors.intersection(extractors)
    for duckling_extractor in used_duckling_extractors:
        logger.info("Skipping evaluation of {}".format(duckling_extractor))
        extractors.remove(duckling_extractor)

    return extractors


def remove_duckling_entities(entity_predictions):
    """Removes duckling entity predictions"""

    patched_entity_predictions = []
    for entities in entity_predictions:
        patched_entities = []
        for e in entities:
            if e["extractor"] not in duckling_extractors:
                patched_entities.append(e)
        patched_entity_predictions.append(patched_entities)

    return patched_entity_predictions


def run_evaluation(data_path, model,
                   report_folder=None,
                   successes_filename=None,
                   errors_filename='errors.json',
                   confmat_filename=None,
                   intent_hist_filename=None,
                   component_builder=None):  # pragma: no cover
    """Evaluate intent classification and entity extraction."""

    # get the metadata config from the package data
    if isinstance(model, Interpreter):
        interpreter = model
    else:
        interpreter = Interpreter.load(model, component_builder)
    test_data = training_data.load_data(data_path,
                                        interpreter.model_metadata.language)
    extractors = get_entity_extractors(interpreter)
    entity_predictions, tokens = get_entity_predictions(interpreter,
                                                        test_data)

    if duckling_extractors.intersection(extractors):
        entity_predictions = remove_duckling_entities(entity_predictions)
        extractors = remove_duckling_extractors(extractors)

    result = {
        "intent_evaluation": None,
        "entity_evaluation": None
    }

    if report_folder:
        utils.create_dir(report_folder)

    if is_intent_classifier_present(interpreter):
        intent_targets = get_intent_targets(test_data)
        intent_results = get_intent_predictions(
                intent_targets, interpreter, test_data)

        logger.info("Intent evaluation results:")
        result['intent_evaluation'] = evaluate_intents(intent_results,
                                                       report_folder,
                                                       successes_filename,
                                                       errors_filename,
                                                       confmat_filename,
                                                       intent_hist_filename)

    if extractors:
        entity_targets = get_entity_targets(test_data)

        logger.info("Entity evaluation results:")
        result['entity_evaluation'] = evaluate_entities(entity_targets,
                                                        entity_predictions,
                                                        tokens,
                                                        extractors,
                                                        report_folder)

    return result


def generate_folds(n, td):
    """Generates n cross validation folds for training data td."""

    from sklearn.model_selection import StratifiedKFold
    skf = StratifiedKFold(n_splits=n, shuffle=True)
    x = td.intent_examples
    y = [example.get("intent") for example in x]
    for i_fold, (train_index, test_index) in enumerate(skf.split(x, y)):
        logger.debug("Fold: {}".format(i_fold))
        train = [x[i] for i in train_index]
        test = [x[i] for i in test_index]
        yield (TrainingData(training_examples=train,
                            entity_synonyms=td.entity_synonyms,
                            regex_features=td.regex_features),
               TrainingData(training_examples=test,
                            entity_synonyms=td.entity_synonyms,
                            regex_features=td.regex_features))


def combine_intent_result(results, interpreter, data):
    """Combines intent result for crossvalidation folds"""

    current_result = compute_intent_metrics(interpreter, data)

    return {k: v + results[k] for k, v in current_result.items()}


def combine_entity_result(results, interpreter, data):
    """Combines entity result for crossvalidation folds"""

    current_result = compute_entity_metrics(interpreter, data)

    for k, v in current_result.items():
        results[k] = {key: val + results[k][key] for key, val in v.items()}

    return results


def run_cv_evaluation(data: TrainingData,
                      n_folds: int,
                      nlu_config: RasaNLUModelConfig) -> CVEvaluationResult:
    """Stratified cross validation on data
    :param data: Training Data
    :param n_folds: integer, number of cv folds
    :param nlu_config: nlu config file
    :return: dictionary with key, list structure, where each entry in list
              corresponds to the relevant result for one fold
    """
    from collections import defaultdict
    import tempfile

    trainer = Trainer(nlu_config)
    train_results = defaultdict(list)
    test_results = defaultdict(list)
    entity_train_results = defaultdict(lambda: defaultdict(list))
    entity_test_results = defaultdict(lambda: defaultdict(list))
    tmp_dir = tempfile.mkdtemp()

    for train, test in generate_folds(n_folds, data):
        interpreter = trainer.train(train)

        # calculate train accuracy
        train_results = combine_intent_result(train_results, interpreter,
                                              train)
        test_results = combine_intent_result(test_results, interpreter, test)
        # calculate test accuracy
        entity_train_results = combine_entity_result(entity_train_results,
                                                     interpreter, train)
        entity_test_results = combine_entity_result(entity_test_results,
                                                    interpreter, test)

    shutil.rmtree(tmp_dir, ignore_errors=True)

    return (CVEvaluationResult(dict(train_results), dict(test_results)),
            CVEvaluationResult(dict(entity_train_results),
                               dict(entity_test_results)))


def _targets_predictions_from(intent_results):
    return zip(*[(r.target, r.prediction) for r in intent_results])


def compute_intent_metrics(interpreter, corpus):
    """Computes intent evaluation metrics for a given corpus and
    returns the results
    """
    if not is_intent_classifier_present(interpreter):
        return {}
    intent_targets = get_intent_targets(corpus)
    intent_results = get_intent_predictions(intent_targets, interpreter,
                                            corpus)
    intent_results = remove_empty_intent_examples(intent_results)

    # compute fold metrics
    targets, predictions = _targets_predictions_from(intent_results)
    _, precision, f1, accuracy = get_evaluation_metrics(targets, predictions)

    return {"Accuracy": [accuracy], "F1-score": [f1], "Precision": [precision]}


def compute_entity_metrics(interpreter, corpus):
    """Computes entity evaluation metrics for a given corpus and
    returns the results
    """
    entity_results = defaultdict(lambda: defaultdict(list))
    extractors = get_entity_extractors(interpreter)
    entity_predictions, tokens = get_entity_predictions(interpreter, corpus)

    if duckling_extractors.intersection(extractors):
        entity_predictions = remove_duckling_entities(entity_predictions)
        extractors = remove_duckling_extractors(extractors)

    if not extractors:
        return entity_results

    entity_targets = get_entity_targets(corpus)

    aligned_predictions = align_all_entity_predictions(entity_targets,
                                                       entity_predictions,
                                                       tokens, extractors)

    merged_targets = merge_labels(aligned_predictions)
    merged_targets = substitute_labels(merged_targets, "O", "no_entity")

    for extractor in extractors:
        merged_predictions = merge_labels(aligned_predictions, extractor)
        merged_predictions = substitute_labels(merged_predictions, "O",
                                               "no_entity")
        _, precision, f1, accuracy = get_evaluation_metrics(merged_targets,
                                                            merged_predictions)
        entity_results[extractor]["Accuracy"].append(accuracy)
        entity_results[extractor]["F1-score"].append(f1)
        entity_results[extractor]["Precision"].append(precision)

    return entity_results


def return_results(results, dataset_name):
    """Returns results of crossvalidation
    :param results: dictionary of results returned from cv
    :param dataset_name: string of which dataset the results are from, e.g.
                    test/train
    """

    for k, v in results.items():
        logger.info("{} {}: {:.3f} ({:.3f})".format(dataset_name, k,
                                                    np.mean(v),
                                                    np.std(v)))


def return_entity_results(results, dataset_name):
    """Returns entity results of crossvalidation
    :param results: dictionary of dictionaries of results returned from cv
    :param dataset_name: string of which dataset the results are from, e.g.
                    test/train
    """
    for extractor, result in results.items():
        logger.info("Entity extractor: {}".format(extractor))
        return_results(result, dataset_name)


def main():
    parser = create_argument_parser()
    cmdline_args = parser.parse_args()
    utils.configure_colored_logging(cmdline_args.loglevel)

    if cmdline_args.mode == "crossvalidation":

        # TODO: move parsing into sub parser
        # manual check argument dependency
        if cmdline_args.model is not None:
            parser.error("Crossvalidation will train a new model "
                         "- do not specify external model.")

        if cmdline_args.config is None:
            parser.error("Crossvalidation will train a new model "
                         "you need to specify a model configuration.")

        nlu_config = config.load(cmdline_args.config)
        data = training_data.load_data(cmdline_args.data)
        data = drop_intents_below_freq(data, cutoff=5)
        results, entity_results = run_cv_evaluation(
                data, int(cmdline_args.folds), nlu_config)
        logger.info("CV evaluation (n={})".format(cmdline_args.folds))

        if any(results):
            logger.info("Intent evaluation results")
            return_results(results.train, "train")
            return_results(results.test, "test")
        if any(entity_results):
            logger.info("Entity evaluation results")
            return_entity_results(entity_results.train, "train")
            return_entity_results(entity_results.test, "test")

    elif cmdline_args.mode == "evaluation":
        run_evaluation(cmdline_args.data,
                       cmdline_args.model,
                       cmdline_args.report,
                       cmdline_args.successes,
                       cmdline_args.errors,
                       cmdline_args.confmat,
                       cmdline_args.histogram)

    logger.info("Finished evaluation")


if __name__ == '__main__':  # pragma: no cover
    main()<|MERGE_RESOLUTION|>--- conflicted
+++ resolved
@@ -304,11 +304,7 @@
 
     if report_folder:
         report, precision, f1, accuracy = get_evaluation_metrics(
-<<<<<<< HEAD
-                targets, predictions, output_dict=True)
-=======
             targets, predictions, output_dict=True)
->>>>>>> 0b6c5157
 
         report_filename = os.path.join(report_folder, 'intent_report.json')
 
@@ -407,31 +403,18 @@
         logger.info("Evaluation for entity extractor: {} ".format(extractor))
         if report_folder:
             report, precision, f1, accuracy = get_evaluation_metrics(
-<<<<<<< HEAD
-                    merged_targets, merged_predictions, output_dict=True)
-=======
                 merged_targets, merged_predictions, output_dict=True)
->>>>>>> 0b6c5157
 
             report_filename = extractor + "_report.json"
             extractor_report = os.path.join(report_folder, report_filename)
 
             save_json(report, extractor_report)
-<<<<<<< HEAD
-            logger.info("Classification report for {} saved to {}."
-                        .format(extractor, extractor_report))
-
-        else:
-            report, precision, f1, accuracy = get_evaluation_metrics(
-                    merged_targets, merged_predictions)
-=======
             logger.info("Classification report for '{}' saved to '{}'."
                         "".format(extractor, extractor_report))
 
         else:
             report, precision, f1, accuracy = get_evaluation_metrics(
                 merged_targets, merged_predictions)
->>>>>>> 0b6c5157
             log_evaluation_table(report, precision, f1, accuracy)
 
         result[extractor] = {
