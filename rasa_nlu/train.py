--- conflicted
+++ resolved
@@ -84,12 +84,7 @@
     persistor = create_persistor(config)
     training_data = load_data(config['data'])
     interpreter = trainer.train(training_data)
-<<<<<<< HEAD
     persisted_path = trainer.persist(config['path'], persistor, agent_name=config['name'])
-=======
-    persisted_path = trainer.persist(config['path'], persistor, model_name=config['name'])
-
->>>>>>> c660ac17
     return trainer, interpreter, persisted_path
 
 
