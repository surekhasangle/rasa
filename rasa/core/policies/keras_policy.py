import copy
import json
import logging
import os
import tensorflow as tf
import numpy as np
import warnings
import typing
from typing import Any, List, Dict, Text, Optional, Tuple

import rasa.utils.io

from rasa.core import utils
from rasa.core.domain import Domain
from rasa.core.featurizers import (
    MaxHistoryTrackerFeaturizer,
    BinarySingleStateFeaturizer,
)
from rasa.core.featurizers import TrackerFeaturizer
from rasa.core.policies.policy import Policy
from rasa.core.trackers import DialogueStateTracker
from rasa.utils.common import obtain_verbosity
from rasa.core.constants import DEFAULT_POLICY_PRIORITY

# there are a number of issues with imports from tensorflow. hence the deactivation
# pytype: disable=import-error
# pytype: disable=module-attr
try:
    import cPickle as pickle
except ImportError:
    import pickle


logger = logging.getLogger(__name__)


class KerasPolicy(Policy):
    SUPPORTS_ONLINE_TRAINING = True

    defaults = {
        # Neural Net and training params
        "rnn_size": 32,
        "epochs": 100,
        "batch_size": 32,
        "validation_split": 0.1,
        "current_epoch": 0,
        # set random seed to any int to get reproducible results
        "random_seed": None,
        # policy params
        "priority": 1,
        "max_history": None,
    }

    @staticmethod
    def _standard_featurizer(max_history=None):
        return MaxHistoryTrackerFeaturizer(
            BinarySingleStateFeaturizer(), max_history=max_history
        )

    def __init__(
        self,
        config: Optional[Dict[Text, Any]] = None,
        featurizer: Optional[TrackerFeaturizer] = None,
<<<<<<< HEAD
=======
        priority: int = DEFAULT_POLICY_PRIORITY,
>>>>>>> 0cfa6731
        model: Optional[tf.keras.models.Sequential] = None,
        graph: Optional[tf.Graph] = None,
        session: Optional[tf.Session] = None,
        **kwargs
    ) -> None:

        if config is None:
            config = {}
        config.update(kwargs)

        if not featurizer:
            max_history = config.get("max_history")
            if max_history is None:
                max_history = self.defaults.get("max_history")
            featurizer = self._standard_featurizer(max_history)

        super(KerasPolicy, self).__init__(config, featurizer)

        self.model = model
        # by default keras uses default tf graph and global tf session
        # we are going to either load them or create them in train(...)
        self.graph = graph
        self.session = session

        self.current_epoch = self.current_epoch

        self._load_params()

    def _load_params(self) -> None:
        # filter out kwargs that are used explicitly
        self._tf_config = self._load_tf_config(self.config)

        # all the variables above were previously set by popping from the
        # dictionary, since we want to keep the dict for storage the
        # _train_params might need to be adujested
        # for now it copies the config and pops them
        self._train_params = copy.copy(self.config)
        self._train_params.pop("rnn_size")
        self._train_params.pop("epochs")
        self._train_params.pop("batch_size")
        self._train_params.pop("validation_split")
        self._train_params.pop("random_seed")

    @property
    def max_len(self):
        if self.model:
            return self.model.layers[0].batch_input_shape[1]
        else:
            return None

    def _build_model(self, num_features, num_actions, max_history_len):
        warnings.warn(
            "Deprecated, use `model_architecture` instead.",
            DeprecationWarning,
            stacklevel=2,
        )
        return

    def model_architecture(
        self, input_shape: Tuple[int, int], output_shape: Tuple[int, Optional[int]]
    ) -> tf.keras.models.Sequential:
        """Build a keras model and return a compiled model."""

        from tensorflow.keras.models import Sequential
        from tensorflow.keras.layers import (
            Masking,
            LSTM,
            Dense,
            TimeDistributed,
            Activation,
        )

        # Build Model
        model = Sequential()

        # the shape of the y vector of the labels,
        # determines which output from rnn will be used
        # to calculate the loss
        if len(output_shape) == 1:
            # y is (num examples, num features) so
            # only the last output from the rnn is used to
            # calculate the loss
            model.add(Masking(mask_value=-1, input_shape=input_shape))
            model.add(LSTM(self.rnn_size, dropout=0.2))
            model.add(Dense(input_dim=self.rnn_size, units=output_shape[-1]))
        elif len(output_shape) == 2:
            # y is (num examples, max_dialogue_len, num features) so
            # all the outputs from the rnn are used to
            # calculate the loss, therefore a sequence is returned and
            # time distributed layer is used

            # the first value in input_shape is max dialogue_len,
            # it is set to None, to allow dynamic_rnn creation
            # during prediction
            model.add(Masking(mask_value=-1, input_shape=(None, input_shape[1])))
            model.add(LSTM(self.rnn_size, return_sequences=True, dropout=0.2))
            model.add(TimeDistributed(Dense(units=output_shape[-1])))
        else:
            raise ValueError(
                "Cannot construct the model because"
                "length of output_shape = {} "
                "should be 1 or 2."
                "".format(len(output_shape))
            )

        model.add(Activation("softmax"))

        model.compile(
            loss="categorical_crossentropy", optimizer="rmsprop", metrics=["accuracy"]
        )

        if obtain_verbosity() > 0:
            model.summary()

        return model

    def train(
        self,
        training_trackers: List[DialogueStateTracker],
        domain: Domain,
        **kwargs: Any
    ) -> None:

        # set numpy random seed
        np.random.seed(self.random_seed)

        training_data = self.featurize_for_training(training_trackers, domain, **kwargs)
        # noinspection PyPep8Naming
        shuffled_X, shuffled_y = training_data.shuffled_X_y()

        self.graph = tf.Graph()
        with self.graph.as_default():
            # set random seed in tf
            tf.set_random_seed(self.random_seed)
            self.session = tf.Session(config=self._tf_config)

            with self.session.as_default():
                if self.model is None:
                    self.model = self.model_architecture(
                        shuffled_X.shape[1:], shuffled_y.shape[1:]
                    )

                logger.info(
                    "Fitting model with {} total samples and a "
                    "validation split of {}"
                    "".format(training_data.num_examples(), self.validation_split)
                )

                # filter out kwargs that cannot be passed to fit
                self._train_params = self._get_valid_params(
                    self.model.fit, **self._train_params
                )

                self.model.fit(
                    shuffled_X,
                    shuffled_y,
                    epochs=self.epochs,
                    batch_size=self.batch_size,
                    shuffle=False,
                    verbose=obtain_verbosity(),
                    **self._train_params
                )
                # the default parameter for epochs in keras fit is 1
                self.current_epoch = self.defaults.get("epochs", 1)
                logger.info("Done fitting keras policy model")

    def continue_training(
        self,
        training_trackers: List[DialogueStateTracker],
        domain: Domain,
        **kwargs: Any
    ) -> None:
        """Continues training an already trained policy."""

        # takes the new example labelled and learns it
        # via taking `epochs` samples of n_batch-1 parts of the training data,
        # inserting our new example and learning them. this means that we can
        # ask the network to fit the example without overemphasising
        # its importance (and therefore throwing off the biases)

        batch_size = kwargs.get("batch_size", 5)
        epochs = kwargs.get("epochs", 50)

        with self.graph.as_default(), self.session.as_default():
            for _ in range(epochs):
                training_data = self._training_data_for_continue_training(
                    batch_size, training_trackers, domain
                )

                # fit to one extra example using updated trackers
                self.model.fit(
                    training_data.X,
                    training_data.y,
                    epochs=self.current_epoch + 1,
                    batch_size=len(training_data.y),
                    verbose=obtain_verbosity(),
                    initial_epoch=self.current_epoch,
                )

                self.current_epoch += 1

    def predict_action_probabilities(
        self, tracker: DialogueStateTracker, domain: Domain
    ) -> List[float]:

        # noinspection PyPep8Naming
        X = self.featurizer.create_X([tracker], domain)

        with self.graph.as_default(), self.session.as_default():
            y_pred = self.model.predict(X, batch_size=1)

        if len(y_pred.shape) == 2:
            return y_pred[-1].tolist()
        elif len(y_pred.shape) == 3:
            return y_pred[0, -1].tolist()
        else:
            raise Exception("Network prediction has invalid shape.")

    def persist(self, path: Text) -> None:

        if self.model:
            self.featurizer.persist(path)

            self.config["model_name"] = "keras_model.h5"

            config_file = os.path.join(path, "keras_policy.json")
            utils.dump_obj_as_json_to_file(config_file, self.config)

            model_file = os.path.join(path, self.model_name)
            # makes sure the model directory exists
            rasa.utils.io.create_directory_for_file(model_file)
            with self.graph.as_default(), self.session.as_default():
                self.model.save(model_file, overwrite=True)

            tf_config_file = os.path.join(path, "keras_policy.tf_config.pkl")
            with open(tf_config_file, "wb") as f:
                pickle.dump(self._tf_config, f)
        else:
            warnings.warn(
                "Method `persist(...)` was called "
                "without a trained model present. "
                "Nothing to persist then!"
            )

    @classmethod
    def load(cls, path: Text) -> "KerasPolicy":
        from tensorflow.keras.models import load_model

        if os.path.exists(path):
            featurizer = TrackerFeaturizer.load(path)
            config_file = os.path.join(path, "keras_policy.json")
            if os.path.isfile(config_file):
                config = json.loads(rasa.utils.io.read_file(config_file))

                tf_config_file = os.path.join(path, "keras_policy.tf_config.pkl")
                with open(tf_config_file, "rb") as f:
                    _tf_config = pickle.load(f)

                model_file = os.path.join(path, config["model_name"])

                graph = tf.Graph()
                with graph.as_default():
                    session = tf.Session(config=_tf_config)
                    with session.as_default():
                        with warnings.catch_warnings():
                            warnings.simplefilter("ignore")
                            model = load_model(model_file)

                return cls(
                    config=config,
                    featurizer=featurizer,
                    model=model,
                    graph=graph,
                    session=session,
                )

            else:
                return cls(featurizer=featurizer)
        else:
            raise Exception(
                "Failed to load dialogue model. Path {} "
                "doesn't exist".format(os.path.abspath(path))
            )


# pytype: enable=import-error
# pytype: disable=module-attr<|MERGE_RESOLUTION|>--- conflicted
+++ resolved
@@ -61,10 +61,6 @@
         self,
         config: Optional[Dict[Text, Any]] = None,
         featurizer: Optional[TrackerFeaturizer] = None,
-<<<<<<< HEAD
-=======
-        priority: int = DEFAULT_POLICY_PRIORITY,
->>>>>>> 0cfa6731
         model: Optional[tf.keras.models.Sequential] = None,
         graph: Optional[tf.Graph] = None,
         session: Optional[tf.Session] = None,
