--- conflicted
+++ resolved
@@ -409,15 +409,9 @@
     from rasa.core.policies import SimplePolicyEnsemble
 
     in_training_data = [
-<<<<<<< HEAD
-        a["action"] for a in action_list
-        if a["policy"] and not SimplePolicyEnsemble.is_not_memo_policy(
-            a["policy"])
-=======
         a["action"]
         for a in action_list
         if not SimplePolicyEnsemble.is_not_memo_policy(a["policy"])
->>>>>>> f6d116dd
     ]
 
     return len(in_training_data) / len(action_list)
