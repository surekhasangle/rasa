import copy
import logging
import os
import ruamel.yaml as yaml
from typing import Any, Dict, List, Optional, Text

import rasa.utils.io
from rasa.constants import DEFAULT_CONFIG_PATH
from rasa.nlu.utils import json_to_string

DEFAULT_CONFIG = {"language": "en", "pipeline": [], "data": None}

logger = logging.getLogger(__name__)


class InvalidConfigError(ValueError):
    """Raised if an invalid configuration is encountered."""

    def __init__(self, message: Text) -> None:
        super(InvalidConfigError, self).__init__(message)


def load(filename: Optional[Text] = None, **kwargs: Any) -> "RasaNLUModelConfig":
    if filename is None and os.path.isfile(DEFAULT_CONFIG_PATH):
        filename = DEFAULT_CONFIG_PATH

    if filename is not None:
        try:
            file_config = rasa.utils.io.read_yaml_file(filename)
        except yaml.parser.ParserError as e:
            raise InvalidConfigError(
                "Failed to read configuration file "
                "'{}'. Error: {}".format(filename, e)
            )

        if kwargs:
            file_config.update(kwargs)
        return RasaNLUModelConfig(file_config)
    else:
        return RasaNLUModelConfig(kwargs)


<<<<<<< HEAD
def override_defaults(defaults: Optional[Dict[Text, Any]],
                      custom: Optional[Dict[Text, Any]]
                      ) -> Dict[Text, Any]:
    """Load the default config of a class and override it with custom config."""

=======
def override_defaults(
    defaults: Optional[Dict[Text, Any]], custom: Optional[Dict[Text, Any]]
) -> Dict[Text, Any]:
>>>>>>> 8f152619
    if defaults:
        config = copy.deepcopy(defaults)
    else:
        config = {}

    if custom:
        config.update(custom)
    return config


def component_config_from_pipeline(
    index: int,
    pipeline: List[Dict[Text, Any]],
    defaults: Optional[Dict[Text, Any]] = None,
) -> Dict[Text, Any]:
    try:
        c = pipeline[index]
        return override_defaults(defaults, c)
    except IndexError:
        logger.warning(
            "Tried to get configuration value for component "
            "number {} which is not part of the pipeline. "
            "Returning `defaults`."
            "".format(index)
        )
        return override_defaults(defaults, {})


class RasaNLUModelConfig(object):
    def __init__(self, configuration_values=None):
        """Create a model configuration, optionally overridding
        defaults with a dictionary ``configuration_values``.
        """
        if not configuration_values:
            configuration_values = {}

        self.override(DEFAULT_CONFIG)
        self.override(configuration_values)

        if self.__dict__["pipeline"] is None:
            # replaces None with empty list
            self.__dict__["pipeline"] = []
        elif isinstance(self.__dict__["pipeline"], str):
            from rasa.nlu import registry

            template_name = self.__dict__["pipeline"]
            new_names = {
                "spacy_sklearn": "pretrained_embeddings_spacy",
                "tensorflow_embedding": "supervised_embeddings",
            }
            if template_name in new_names:
                logger.warning(
                    "You have specified the pipeline template "
                    "'{}' which has been renamed to '{}'. "
                    "Please update your code as it will no "
                    "longer work with future versions of "
                    "Rasa NLU.".format(template_name, new_names[template_name])
                )
                template_name = new_names[template_name]

            pipeline = registry.pipeline_template(template_name)

            if pipeline:
                # replaces the template with the actual components
                self.__dict__["pipeline"] = pipeline
            else:
                known_templates = ", ".join(
                    registry.registered_pipeline_templates.keys()
                )

                raise InvalidConfigError(
                    "No pipeline specified and unknown "
                    "pipeline template '{}' passed. Known "
                    "pipeline templates: {}"
                    "".format(template_name, known_templates)
                )

        for key, value in self.items():
            setattr(self, key, value)

    def __getitem__(self, key):
        return self.__dict__[key]

    def get(self, key, default=None):
        return self.__dict__.get(key, default)

    def __setitem__(self, key, value):
        self.__dict__[key] = value

    def __delitem__(self, key):
        del self.__dict__[key]

    def __contains__(self, key):
        return key in self.__dict__

    def __len__(self):
        return len(self.__dict__)

    def __getstate__(self):
        return self.as_dict()

    def __setstate__(self, state):
        self.override(state)

    def items(self):
        return list(self.__dict__.items())

    def as_dict(self):
        return dict(list(self.items()))

    def view(self):
        return json_to_string(self.__dict__, indent=4)

    def for_component(self, index, defaults=None):
        return component_config_from_pipeline(index, self.pipeline, defaults)

    @property
    def component_names(self):
        if self.pipeline:
            return [c.get("name") for c in self.pipeline]
        else:
            return []

    def set_component_attr(self, index, **kwargs):
        try:
            self.pipeline[index].update(kwargs)
        except IndexError:
            logger.warning(
                "Tried to set configuration value for component "
                "number {} which is not part of the pipeline."
                "".format(index)
            )

    def override(self, config):
        if config:
            self.__dict__.update(config)<|MERGE_RESOLUTION|>--- conflicted
+++ resolved
@@ -40,17 +40,11 @@
         return RasaNLUModelConfig(kwargs)
 
 
-<<<<<<< HEAD
 def override_defaults(defaults: Optional[Dict[Text, Any]],
                       custom: Optional[Dict[Text, Any]]
                       ) -> Dict[Text, Any]:
     """Load the default config of a class and override it with custom config."""
 
-=======
-def override_defaults(
-    defaults: Optional[Dict[Text, Any]], custom: Optional[Dict[Text, Any]]
-) -> Dict[Text, Any]:
->>>>>>> 8f152619
     if defaults:
         config = copy.deepcopy(defaults)
     else:
