import argparse
import asyncio
import logging
import os
from functools import wraps
from inspect import isawaitable
from sanic import Sanic, response
from sanic.request import Request
from sanic_cors import CORS
from typing import Any, Callable, Optional, Text, Dict

import rasa
import rasa.utils.io
import rasa.utils.common
import rasa.utils.endpoints
from rasa import model, data
from rasa.cli.utils import create_output_path

from rasa.nlu import config, utils, constants
import rasa.nlu.cli.server as cli
from rasa.nlu.config import RasaNLUModelConfig
<<<<<<< HEAD
from rasa.nlu.data_router import DataRouter, InvalidModelError, MaxTrainingError
=======
from rasa.nlu.data_router import DataRouter, InvalidProjectError, MaxWorkerProcessError
>>>>>>> 9a8d8c09
from rasa.constants import MINIMUM_COMPATIBLE_VERSION
from rasa.nlu.train import TrainingException
from rasa.nlu.utils import read_endpoints

logger = logging.getLogger(__name__)


class ErrorResponse(Exception):
    def __init__(
        self,
        status: int,
        reason: Text,
        message: Text,
        details: Optional[Dict] = None,
        help_url: Optional[Text] = None,
    ):
        self.error_info = {
            "version": rasa.__version__,
            "status": "failure",
            "message": message,
            "reason": reason,
            "details": details or {},
            "help": help_url,
            "code": status,
        }
        self.status = status


def _docs(sub_url: Text) -> Text:
    """Create a url to a subpart of the docs."""
    return constants.DOCS_BASE_URL + sub_url


def create_argument_parser():
    parser = argparse.ArgumentParser(description="parse incoming text")
    cli.add_server_arguments(parser)
    utils.add_logging_option_arguments(parser)

    return parser


def requires_auth(app: Sanic, token: Optional[Text] = None) -> Callable[[Any], Any]:
    """Wraps a request handler with token authentication."""

    def decorator(f: Callable[[Any, Any, Any], Any]) -> Callable[[Any, Any], Any]:
        def sender_id_from_args(args: Any, kwargs: Any) -> Optional[Text]:
            argnames = rasa.utils.common.arguments_of(f)
            try:
                sender_id_arg_idx = argnames.index("sender_id")
                if "sender_id" in kwargs:  # try to fetch from kwargs first
                    return kwargs["sender_id"]
                if sender_id_arg_idx < len(args):
                    return args[sender_id_arg_idx]
                return None
            except ValueError:
                return None

        def sufficient_scope(request, *args: Any, **kwargs: Any) -> Optional[bool]:
            jwt_data = request.app.auth.extract_payload(request)
            user = jwt_data.get("user", {})

            username = user.get("username", None)
            role = user.get("role", None)

            if role == "admin":
                return True
            elif role == "user":
                sender_id = sender_id_from_args(args, kwargs)
                return sender_id is not None and username == sender_id
            else:
                return False

        @wraps(f)
        async def decorated(request: Request, *args: Any, **kwargs: Any) -> Any:
            provided = rasa.utils.endpoints.default_arg(request, "token", None)
            # noinspection PyProtectedMember
            if token is not None and provided == token:
                result = f(request, *args, **kwargs)
                if isawaitable(result):
                    result = await result
                return result
            elif app.config.get("USE_JWT") and request.app.auth.is_authenticated(
                request
            ):
                if sufficient_scope(request, *args, **kwargs):
                    result = f(request, *args, **kwargs)
                    if isawaitable(result):
                        result = await result
                    return result
                raise ErrorResponse(
                    403,
                    "NotAuthorized",
                    "User has insufficient permissions.",
                    help_url=_docs("/server.html#security-considerations"),
                )
            elif token is None and app.config.get("USE_JWT") is None:
                # authentication is disabled
                result = f(request, *args, **kwargs)
                if isawaitable(result):
                    result = await result
                return result
            raise ErrorResponse(
                401,
                "NotAuthenticated",
                "User is not authenticated.",
                help_url=_docs("/server.html#security-considerations"),
            )

        return decorated

    return decorator


def dump_to_data_file(data, suffix="_training_data"):
    if isinstance(data, str):
        data_string = data
    else:
        data_string = utils.json_to_string(data)

    return utils.create_temporary_file(data_string, suffix)


def _configure_logging(loglevel, logfile):
    logging.basicConfig(filename=logfile, level=loglevel)
    logging.captureWarnings(True)


def _load_default_config(path: Text) -> Dict:
    if path:
        return config.load(path).as_dict()
    else:
        return {}


# configure async loop logging
async def configure_logging():
    if logger.isEnabledFor(logging.DEBUG):
        rasa.utils.io.enable_async_loop_debugging(asyncio.get_event_loop())


def create_app(
    data_router: DataRouter,
    loglevel: Text = "INFO",
    logfile: Text = None,
    token: Text = None,
    cors_origins: Text = None,
    default_config_path: Text = None,
):
    """Class representing Rasa NLU http server."""
    app = Sanic(__name__)
    CORS(
        app, resources={r"/*": {"origins": cors_origins or ""}}, automatic_options=True
    )

    _configure_logging(loglevel, logfile)

    default_model_config = _load_default_config(default_config_path)

    @app.exception(ErrorResponse)
    async def handle_error_response(request: Request, exception: ErrorResponse):
        return response.json(exception.error_info, status=exception.status)

    @app.get("/")
    async def hello(request):
        """Main Rasa route to check if the server is online."""
        return response.text("Hello from Rasa NLU: " + rasa.__version__)

    async def parse_response(request_params):
        data = data_router.extract(request_params)
        try:
<<<<<<< HEAD
            return response.json(data_router.parse(data), status=200)
        except InvalidModelError as e:
            return response.json({"error": "{}".format(e)}, status=404)
=======
            return response.json(await data_router.parse(data), status=200)
        except InvalidProjectError as e:
            raise ErrorResponse(
                404, "Not Found", "Project is invalid.", details={"error": str(e)}
            )
>>>>>>> 9a8d8c09
        except Exception as e:
            logger.exception(e)
            raise ErrorResponse(
                500,
                "Server Error",
                "An unexpected error occurred.",
                details={"error": str(e)},
            )

    @app.get("/parse")
    @requires_auth(app, token)
    async def parse(request):
        request_params = request.args

        if "q" not in request_params:
            request_params["q"] = request_params.pop("query", "")

        return await parse_response(request_params)

    @app.post("/parse")
    @requires_auth(app, token)
    async def parse(request):
        request_params = request.json

        if "query" in request_params:
            request_params["q"] = request_params.pop("query")

        if "q" not in request_params:
            raise ErrorResponse(404, "Not Found", "Invalid parse parameter specified.")
        else:

            return await parse_response(request_params)

    @app.get("/version")
    @requires_auth(app, token)
    async def version(request):
        """Returns the Rasa server's version"""
        return response.json(
            {
                "version": rasa.__version__,
                "minimum_compatible_version": MINIMUM_COMPATIBLE_VERSION,
            }
        )

    @app.get("/status")
    @requires_auth(app, token)
    async def status(request):
        return response.json(data_router.get_status())

    def extract_data_and_config(request):

        request_content = request.body.decode("utf-8", "strict")

        if "yml" in request.content_type:
            # assumes the user submitted a model configuration with a data
            # parameter attached to it

            model_config = rasa.utils.io.read_yaml(request_content)
            data = model_config.get("data")

        elif "json" in request.content_type:
            model_config = request.json
            data = model_config.get("data")

        else:
            raise Exception(
                "Content-Type must be 'application/x-yml' or 'application/json'"
            )

        return model_config, data

    @app.post("/train")
    @requires_auth(app, token)
    async def train(request):
<<<<<<< HEAD
        """
        Trains a new NLU model and sets the currently loaded model to the new trained
        model.
        """

=======
        # if not set will use the default project name, e.g. "default"
        project = request.args.get("project", None)
>>>>>>> 9a8d8c09
        # if set will not generate a model name but use the passed one
        model_name = request.args.get("model", None)

        try:
            model_config, data_dict = extract_data_and_config(request)
        except Exception as e:
            raise ErrorResponse(
                500,
                "Server Error",
                "An unexpected error occurred.",
                details={"error": str(e)},
            )

        data_file = dump_to_data_file(data_dict)
        config_file = dump_to_data_file(model_config, "_config")

        try:
            path_to_model = await data_router.start_train_process(
                data_file, RasaNLUModelConfig(model_config), model_name
            )

<<<<<<< HEAD
            # store trained model as tar.gz file
            output_path = await create_model_path(model_name, path_to_model)

            nlu_data = data.get_nlu_directory(data_file)
            new_fingerprint = model.model_fingerprint(config_file, nlu_data=nlu_data)
            model.create_package_rasa(path_to_model, output_path, new_fingerprint)
            logger.info(
                "Your Rasa NLU model is trained and saved at '{}'.".format(output_path)
            )

            await data_router.load_model(output_path)

            return await response.file(output_path)
        except MaxTrainingError as e:
            return response.json({"error": "{}".format(e)}, status=403)
        except InvalidModelError as e:
            return response.json({"error": "{}".format(e)}, status=404)
=======
        except MaxWorkerProcessError as e:
            raise ErrorResponse(
                403,
                "Forbidden",
                "No process available for training.",
                details={"error": str(e)},
            )
        except InvalidProjectError as e:
            raise ErrorResponse(
                404, "Not Found", "No project found.", details={"error": str(e)}
            )
>>>>>>> 9a8d8c09
        except TrainingException as e:
            raise ErrorResponse(
                500,
                "Server Error",
                "An unexpected error occurred.",
                details={"error": str(e)},
            )

    async def create_model_path(model_name, path_to_model):
        parent_dir = os.path.abspath(os.path.join(path_to_model, os.pardir))
        if model_name is not None:
            parent_dir = os.path.join(parent_dir, model_name + ".tar.gz")
        output_path = create_output_path(parent_dir, prefix="nlu-")
        return output_path

    @app.post("/evaluate")
    @requires_auth(app, token)
    async def evaluate(request):
        data_string = request.body.decode("utf-8", "strict")

        try:
<<<<<<< HEAD
            payload = data_router.evaluate(data_string, request.raw_args.get("model"))
=======
            payload = await data_router.evaluate(
                data_string, request.args.get("project"), request.args.get("model")
            )
>>>>>>> 9a8d8c09
            return response.json(payload)

        except MaxWorkerProcessError as e:
            raise ErrorResponse(
                403,
                "Forbidden",
                "No process available for training.",
                details={"error": str(e)},
            )
        except Exception as e:
            raise ErrorResponse(
                500,
                "Server Error",
                "An unexpected error occurred.",
                details={"error": str(e)},
            )

    @app.delete("/models")
    @requires_auth(app, token)
    async def unload_model(request):
        try:
<<<<<<< HEAD
            data_router.unload_model(request.raw_args.get("model"))
            return response.json(None, status=204)
        except Exception as e:
            logger.exception(e)
            return response.json({"error": "{}".format(e)}, status=500)

    @app.put("/models")
    @requires_auth(app, token)
    async def unload_model(request):
        try:
            await data_router.load_model(request.raw_args.get("model"))
            return response.json(None, status=204)
=======
            payload = await data_router.unload_model(
                request.args.get("project", RasaNLUModelConfig.DEFAULT_PROJECT_NAME),
                request.args.get("model"),
            )
            return response.json(payload)
>>>>>>> 9a8d8c09
        except Exception as e:
            logger.exception(e)
            raise ErrorResponse(
                500,
                "Server Error",
                "An unexpected error occurred.",
                details={"error": str(e)},
            )

    return app


def get_token(_clitoken: str) -> str:
    _envtoken = os.environ.get("RASA_NLU_TOKEN")

    if _clitoken and _envtoken:
        raise Exception(
            "RASA_NLU_TOKEN is set both with the -t option,"
            " with value `{}`, and with an environment variable, "
            "with value `{}`. "
            "Please set the token with just one method "
            "to avoid unexpected behaviours.".format(_clitoken, _envtoken)
        )

    token = _clitoken or _envtoken
    return token


def main(args):
    _endpoints = read_endpoints(args.endpoints)

    router = DataRouter(
        args.model,
        args.max_training_processes,
        args.response_log,
        args.emulate,
        args.storage,
        model_server=_endpoints.model,
        wait_time_between_pulls=args.wait_time_between_pulls,
    )

    rasa = create_app(
        router,
        args.loglevel,
        args.write,
        get_token(args.token),
        args.cors,
        default_config_path=args.config,
    )
    rasa.add_task(configure_logging)

    logger.info("Started http server on port %s" % args.port)

    rasa.run(
        host="0.0.0.0",
        port=args.port,
        workers=1,
        access_log=logger.isEnabledFor(logging.DEBUG),
    )


if __name__ == "__main__":
    raise RuntimeError(
        "Calling `rasa.nlu.server` directly is "
        "no longer supported. "
        "Please use `rasa run nlu` instead."
    )<|MERGE_RESOLUTION|>--- conflicted
+++ resolved
@@ -19,12 +19,9 @@
 from rasa.nlu import config, utils, constants
 import rasa.nlu.cli.server as cli
 from rasa.nlu.config import RasaNLUModelConfig
-<<<<<<< HEAD
-from rasa.nlu.data_router import DataRouter, InvalidModelError, MaxTrainingError
-=======
-from rasa.nlu.data_router import DataRouter, InvalidProjectError, MaxWorkerProcessError
->>>>>>> 9a8d8c09
+from rasa.nlu.data_router import DataRouter, MaxWorkerProcessError
 from rasa.constants import MINIMUM_COMPATIBLE_VERSION
+from rasa.nlu.model import InvalidModelError
 from rasa.nlu.train import TrainingException
 from rasa.nlu.utils import read_endpoints
 
@@ -151,13 +148,6 @@
     logging.captureWarnings(True)
 
 
-def _load_default_config(path: Text) -> Dict:
-    if path:
-        return config.load(path).as_dict()
-    else:
-        return {}
-
-
 # configure async loop logging
 async def configure_logging():
     if logger.isEnabledFor(logging.DEBUG):
@@ -180,8 +170,6 @@
 
     _configure_logging(loglevel, logfile)
 
-    default_model_config = _load_default_config(default_config_path)
-
     @app.exception(ErrorResponse)
     async def handle_error_response(request: Request, exception: ErrorResponse):
         return response.json(exception.error_info, status=exception.status)
@@ -191,20 +179,14 @@
         """Main Rasa route to check if the server is online."""
         return response.text("Hello from Rasa NLU: " + rasa.__version__)
 
-    async def parse_response(request_params):
+    def parse_response(request_params):
         data = data_router.extract(request_params)
         try:
-<<<<<<< HEAD
             return response.json(data_router.parse(data), status=200)
         except InvalidModelError as e:
-            return response.json({"error": "{}".format(e)}, status=404)
-=======
-            return response.json(await data_router.parse(data), status=200)
-        except InvalidProjectError as e:
             raise ErrorResponse(
                 404, "Not Found", "Project is invalid.", details={"error": str(e)}
             )
->>>>>>> 9a8d8c09
         except Exception as e:
             logger.exception(e)
             raise ErrorResponse(
@@ -222,7 +204,7 @@
         if "q" not in request_params:
             request_params["q"] = request_params.pop("query", "")
 
-        return await parse_response(request_params)
+        return parse_response(request_params)
 
     @app.post("/parse")
     @requires_auth(app, token)
@@ -236,7 +218,7 @@
             raise ErrorResponse(404, "Not Found", "Invalid parse parameter specified.")
         else:
 
-            return await parse_response(request_params)
+            return parse_response(request_params)
 
     @app.get("/version")
     @requires_auth(app, token)
@@ -279,16 +261,6 @@
     @app.post("/train")
     @requires_auth(app, token)
     async def train(request):
-<<<<<<< HEAD
-        """
-        Trains a new NLU model and sets the currently loaded model to the new trained
-        model.
-        """
-
-=======
-        # if not set will use the default project name, e.g. "default"
-        project = request.args.get("project", None)
->>>>>>> 9a8d8c09
         # if set will not generate a model name but use the passed one
         model_name = request.args.get("model", None)
 
@@ -310,7 +282,6 @@
                 data_file, RasaNLUModelConfig(model_config), model_name
             )
 
-<<<<<<< HEAD
             # store trained model as tar.gz file
             output_path = await create_model_path(model_name, path_to_model)
 
@@ -324,11 +295,6 @@
             await data_router.load_model(output_path)
 
             return await response.file(output_path)
-        except MaxTrainingError as e:
-            return response.json({"error": "{}".format(e)}, status=403)
-        except InvalidModelError as e:
-            return response.json({"error": "{}".format(e)}, status=404)
-=======
         except MaxWorkerProcessError as e:
             raise ErrorResponse(
                 403,
@@ -336,11 +302,10 @@
                 "No process available for training.",
                 details={"error": str(e)},
             )
-        except InvalidProjectError as e:
+        except InvalidModelError as e:
             raise ErrorResponse(
                 404, "Not Found", "No project found.", details={"error": str(e)}
             )
->>>>>>> 9a8d8c09
         except TrainingException as e:
             raise ErrorResponse(
                 500,
@@ -362,13 +327,7 @@
         data_string = request.body.decode("utf-8", "strict")
 
         try:
-<<<<<<< HEAD
-            payload = data_router.evaluate(data_string, request.raw_args.get("model"))
-=======
-            payload = await data_router.evaluate(
-                data_string, request.args.get("project"), request.args.get("model")
-            )
->>>>>>> 9a8d8c09
+            payload = await data_router.evaluate(data_string, request.args.get("model"))
             return response.json(payload)
 
         except MaxWorkerProcessError as e:
@@ -390,26 +349,23 @@
     @requires_auth(app, token)
     async def unload_model(request):
         try:
-<<<<<<< HEAD
-            data_router.unload_model(request.raw_args.get("model"))
+            data_router.unload_model(request.args.get("model"))
             return response.json(None, status=204)
         except Exception as e:
             logger.exception(e)
-            return response.json({"error": "{}".format(e)}, status=500)
+            raise ErrorResponse(
+                500,
+                "Server Error",
+                "An unexpected error occurred.",
+                details={"error": str(e)},
+            )
 
     @app.put("/models")
     @requires_auth(app, token)
     async def unload_model(request):
         try:
-            await data_router.load_model(request.raw_args.get("model"))
+            await data_router.load_model(request.args.get("model"))
             return response.json(None, status=204)
-=======
-            payload = await data_router.unload_model(
-                request.args.get("project", RasaNLUModelConfig.DEFAULT_PROJECT_NAME),
-                request.args.get("model"),
-            )
-            return response.json(payload)
->>>>>>> 9a8d8c09
         except Exception as e:
             logger.exception(e)
             raise ErrorResponse(
